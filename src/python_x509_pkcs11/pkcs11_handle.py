"""Module which handles a PKCS11 session and its exposed methods

# Better to keep a pkcs11 session reference all the time
# and then when it fails to open a new session for performance
# See PKCS11Session._healthy_session()

Exposes the functions:
- import_keypair()
- create_keypair()
- key_labels()
- sign()
- verify()
- delete_keypair()
- public_key_data()
<<<<<<< HEAD
- get_session()
=======
- import_certificate()
- export_certificate()
- delete_certificate()
>>>>>>> 6cec7d18
"""
import os
import time
from asyncio import get_event_loop, sleep
from concurrent.futures import ThreadPoolExecutor
from contextlib import asynccontextmanager
from hashlib import sha256, sha384, sha512
from threading import Lock, Thread
from typing import AsyncIterator, Dict, Optional, Tuple

from asn1crypto import pem as asn1_pem
from asn1crypto import x509 as asn1_x509
from asn1crypto.algos import SignedDigestAlgorithmId
from asn1crypto.keys import (
    PublicKeyAlgorithm,
    PublicKeyAlgorithmId,
    PublicKeyInfo,
    RSAPublicKey,
)
from pkcs11 import Attribute, Key, KeyType, Mechanism, ObjectClass, Session, Token, lib
from pkcs11.exceptions import (
    GeneralError,
    MultipleObjectsReturned,
    NoSuchKey,
    SignatureInvalid,
)
from pkcs11.util.ec import (
    decode_ec_private_key,
    decode_ec_public_key,
    encode_ec_public_key,
    encode_named_curve_parameters,
)
from pkcs11.util.rsa import (
    decode_rsa_private_key,
    decode_rsa_public_key,
    encode_rsa_public_key,
)
from pkcs11.util.x509 import decode_x509_certificate

from .crypto import (
    convert_asn1_ec_signature,
    convert_rs_ec_signature,
    decode_eddsa_private_key,
    decode_eddsa_public_key,
    encode_eddsa_public_key,
)
from .error import PKCS11UnknownErrorException
from .lib import DEBUG, key_type_values, key_types

TIMEOUT = 3  # Seconds
pool = ThreadPoolExecutor()


@asynccontextmanager
async def async_lock(lock: Lock) -> AsyncIterator[None]:
    """Used as a simple async lock"""

    loop = get_event_loop()
    await loop.run_in_executor(pool, lock.acquire)

    try:
        yield  # the lock is held
    finally:
        lock.release()


class PKCS11Session:
    """Persistent PKCS11 session wrapper."""

    _session_status: int = 9
    _token: Token
    _lib: lib

    lock = Lock()
    session: Session

    @classmethod
    def _get_pub_key(cls, key_label: str, key_type: str) -> Key:
        return cls.session.get_key(
            key_type=key_type_values[key_type],
            object_class=ObjectClass.PUBLIC_KEY,
            label=key_label,
        )

    @classmethod
    def _public_key_data(cls, key_pub: Key, key_type: str) -> Tuple[str, bytes]:
        if key_type in ["rsa_2048", "rsa_4096"]:
            # Create the PublicKeyInfo object
            rsa_pub = RSAPublicKey.load(encode_rsa_public_key(key_pub))

            pki = PublicKeyInfo()
            pka = PublicKeyAlgorithm()
            pka["algorithm"] = PublicKeyAlgorithmId("rsa")
            pki["algorithm"] = pka
            pki["public_key"] = rsa_pub

        elif key_type in ["ed25519", "ed448"]:
            pki = PublicKeyInfo.load(encode_eddsa_public_key(key_pub))

        elif key_type in ["secp256r1", "secp384r1", "secp521r1"]:
            pki = PublicKeyInfo.load(encode_ec_public_key(key_pub))
        else:
            raise ValueError(f"key_type must be in {key_types}")

        key_pub_pem: bytes = asn1_pem.armor("PUBLIC KEY", pki.dump())
        return key_pub_pem.decode("utf-8"), pki.sha1

    @classmethod
    def _open_session(cls, force: Optional[bool] = None, simulate_pkcs11_timeout: Optional[bool] = None) -> None:
        if simulate_pkcs11_timeout:
            time.sleep(TIMEOUT + 1)

        if "PKCS11_MODULE" not in os.environ:
            print("ERROR: PKCS11_MODULE was not an env variable")
        if "PKCS11_TOKEN" not in os.environ:
            print("ERROR: PKCS11_TOKEN was not an env variable")
        if "PKCS11_PIN" not in os.environ:
            print("ERROR: PKCS11_PIN was not an env variable")

        cls._session_status = 9
        try:
            # if force or cls.session is None:
            if force or not hasattr(cls, "session"):
                # Reload the PKCS11 lib
                cls._lib = lib(os.environ["PKCS11_MODULE"])
                cls._lib.reinitialize()

                # Open the PKCS11 session
                cls._token = cls._lib.get_token(token_label=os.environ["PKCS11_TOKEN"])
                # user_pin need to be a string, not bytes
                cls.session = cls._token.open(rw=True, user_pin=os.environ["PKCS11_PIN"])

            # Test get a public key from the PKCS11 device
            _ = cls.session.get_key(
                key_type=KeyType.RSA,
                object_class=ObjectClass.PUBLIC_KEY,
                label="test_pkcs11_device_do_not_use",
            )
            cls._session_status = 0

        except NoSuchKey:
            try:
                _, _ = cls.session.generate_keypair(KeyType.RSA, 512, label="test_pkcs11_device_do_not_use", store=True)
                cls._session_status = 0
            except GeneralError:
                pass

        except GeneralError as exc:
            if DEBUG:
                print("Failed to open PKCS11 session")
                print(exc)

    @classmethod
    async def get_session(cls) -> Session:
        """Return the PKCS11 session."""

        async with async_lock(cls.lock):
            # Ensure we get a healthy pkcs11 session
            await cls.healthy_session()
            return cls.session

    @classmethod
    async def healthy_session(cls, simulate_pkcs11_timeout: Optional[bool] = None) -> None:
        """Run the PKCS11 test command in a thread to easy handle PKCS11 timeouts."""

        thread = Thread(target=cls._open_session, args=([False, simulate_pkcs11_timeout]))
        thread.start()
        await sleep(0)
        thread.join(timeout=TIMEOUT)

        if thread.is_alive() or cls._session_status != 0:
            thread2 = Thread(target=cls._open_session, args=([True, simulate_pkcs11_timeout]))
            thread2.start()
            # yield to other coroutines while we wait for thread2 to join
            await sleep(0)
            thread2.join(timeout=TIMEOUT)

            if thread2.is_alive() or cls._session_status != 0:
                raise PKCS11UnknownErrorException("ERROR: Could not get a healthy PKCS11 connection in time")

    @classmethod
    async def import_keypair(cls, public_key: bytes, private_key: bytes, key_label: str, key_type: str) -> None:
        """Import a DER encoded keypair into the PKCS11 device with this label.
        If the label already exists in the PKCS11 device then raise pkcs11.MultipleObjectsReturned.

        Generating public_key and private_key can be done with:
        openssl genpkey -algorithm ed25519 -out private.pem
        openssl pkey -in private.pem -outform DER -out private.key
        openssl pkey -in private.pem -pubout -out public.pem
        openssl pkey -in private.pem -pubout -outform DER -out public.key

        Parameters:
        public_key (bytes): Public RSA key in DER form.
        private_key (bytes): Private RSA key in DER form.
        key_label (str): Keypair label.
        key_type (str): Key type.

        Returns:
        None
        """

        if key_type not in key_types:
            raise ValueError(f"key_type must be in {key_types}")

        async with async_lock(cls.lock):
            # Ensure we get a healthy pkcs11 session
            await cls.healthy_session()

            try:
                key_pub = cls._get_pub_key(key_label, key_type)
                raise MultipleObjectsReturned
            except NoSuchKey:
                pass

            if key_type in ["rsa_2048", "rsa_4096"]:
                key_pub = decode_rsa_public_key(public_key)
                key_priv = decode_rsa_private_key(private_key)

            elif key_type in ["ed25519", "ed448"]:
                key_pub = decode_eddsa_public_key(public_key)
                key_priv = decode_eddsa_private_key(private_key)

            elif key_type in ["secp256r1", "secp384r1", "secp521r1"]:
                key_pub = decode_ec_public_key(public_key)
                key_priv = decode_ec_private_key(private_key)

            key_pub[Attribute.TOKEN] = True
            key_pub[Attribute.LABEL] = key_label
            key_priv[Attribute.TOKEN] = True
            key_priv[Attribute.LABEL] = key_label

            cls.session.create_object(key_pub)
            cls.session.create_object(key_priv)

    @classmethod
    async def create_keypair(cls, key_label: str, key_type: Optional[str] = None) -> Tuple[str, bytes]:
        """Create an RSA keypair in the PKCS11 device with this label.
        If the label already exists in the PKCS11 device then raise pkcs11.MultipleObjectsReturned.
        Returns the data for the x509 'Subject Public Key Info'
        and x509 extension 'Subject Key Identifier' valid for this keypair.

        ed25519 is default key_type.

        Parameters:
        key_label (str): Keypair label.
        key_type (str = None): Key type.


        Returns:
        Tuple[str, bytes]
        """

        if key_type is None:
            key_type = "ed25519"

        if key_type not in key_types:
            raise ValueError(f"key_type must be in {key_types}")

        async with async_lock(cls.lock):
            # Ensure we get a healthy pkcs11 session
            await cls.healthy_session()

            # Try to get the key, if not exist then create it
            try:
                key_pub = cls._get_pub_key(key_label, key_type)
                raise MultipleObjectsReturned
            except NoSuchKey:
                # Generate the rsa keypair
                if key_type in ["rsa_2048", "rsa_4096"]:
                    key_pub, _ = cls.session.generate_keypair(
                        KeyType.RSA, int(key_type.split("_")[1]), store=True, label=key_label
                    )

                elif key_type in ["ed25519", "ed448"]:
                    parameters = cls.session.create_domain_parameters(
                        KeyType.EC_EDWARDS,
                        {
                            Attribute.EC_PARAMS: encode_named_curve_parameters(
                                SignedDigestAlgorithmId(key_type).dotted
                            ),
                        },
                        local=True,
                    )
                    key_pub, _ = parameters.generate_keypair(
                        mechanism=Mechanism.EC_EDWARDS_KEY_PAIR_GEN, store=True, label=key_label
                    )

                elif key_type in ["secp256r1", "secp384r1", "secp521r1"]:
                    parameters = cls.session.create_domain_parameters(
                        KeyType.EC,
                        {Attribute.EC_PARAMS: encode_named_curve_parameters(key_type)},
                        local=True,
                    )
                    key_pub, _ = parameters.generate_keypair(
                        store=True,
                        label=key_label,
                    )

            return cls._public_key_data(key_pub, key_type)

    @classmethod
    async def key_labels(cls) -> Dict[str, str]:
        """Return a dict of key labels as keys and key type as values in the PKCS11 device.

        Returns:
        Dict[str, str]
        """

        async with async_lock(cls.lock):
            # Ensure we get a healthy pkcs11 session
            await cls.healthy_session()

            key_labels: Dict[str, str] = {}

            # For rsa
            for obj in cls.session.get_objects(
                {
                    Attribute.CLASS: ObjectClass.PUBLIC_KEY,
                    Attribute.KEY_TYPE: key_type_values["rsa_2048"],
                }
            ):
                if obj.key_length == 2048:
                    key_labels[obj.label] = "rsa_2048"
                elif obj.key_length == 4096:
                    key_labels[obj.label] = "rsa_4096"
                else:
                    key_labels[obj.label] = "rsa_512"

            # For ed25519
            for obj in cls.session.get_objects(
                {
                    Attribute.CLASS: ObjectClass.PUBLIC_KEY,
                    Attribute.KEY_TYPE: key_type_values["ed25519"],
                    Attribute.EC_PARAMS: encode_named_curve_parameters("1.3.101.112"),
                }
            ):
                key_labels[obj.label] = "ed25519"

            # For ed448
            for obj in cls.session.get_objects(
                {
                    Attribute.CLASS: ObjectClass.PUBLIC_KEY,
                    Attribute.KEY_TYPE: key_type_values["ed448"],
                    Attribute.EC_PARAMS: encode_named_curve_parameters("1.3.101.113"),
                }
            ):
                key_labels[obj.label] = "ed448"

            # for secp256r1, secp384r1, secp521r1
            for curve in ["secp256r1", "secp384r1", "secp521r1"]:
                for obj in cls.session.get_objects(
                    {
                        Attribute.CLASS: ObjectClass.PUBLIC_KEY,
                        Attribute.KEY_TYPE: key_type_values[curve],
                        Attribute.EC_PARAMS: encode_named_curve_parameters(curve),
                    }
                ):
                    key_labels[obj.label] = curve

            return key_labels

    @classmethod
    async def _sign(  # pylint: disable-msg=too-many-arguments
        cls,
        key_label: str,
        data: bytes,
        verify_signature: Optional[bool],
        mechanism: Mechanism,
        key_type: str,
    ) -> bytes:
        async with async_lock(cls.lock):
            # Ensure we get a healthy pkcs11 session
            await cls.healthy_session()

            # Get private key to sign the data with
            key_priv = cls.session.get_key(
                key_type=key_type_values[key_type],
                object_class=ObjectClass.PRIVATE_KEY,
                label=key_label,
            )
            if verify_signature:
                key_pub = cls._get_pub_key(key_label, key_type)

            # Sign the data
            signature = key_priv.sign(data, mechanism=mechanism)

            if not isinstance(signature, bytes):
                raise SignatureInvalid

            if verify_signature:
                if not key_pub.verify(data, signature, mechanism=mechanism):
                    raise SignatureInvalid

            return signature

    @classmethod
    async def sign(
        cls,
        key_label: str,
        data: bytes,
        verify_signature: Optional[bool] = None,
        key_type: Optional[str] = None,
    ) -> bytes:
        """Sign the data: bytes using the private key
        with the label in the PKCS11 device.

        Returns the signed data: bytes for the x509 extension and
        'Authority Key Identifier' valid for this keypair.

        Parameters:
        key_label (str): Keypair label.
        data (bytes): Bytes to be signed.
        verify_signature (Union[bool, None] = None):
        If we should verify the signature. PKCS11 operations can be expensive, default None (False)
        key_type (Union[str, None] = None): Key type.

        Returns:
        bytes
        """

        if key_type is None:
            key_type = "ed25519"

        if key_type not in key_types:
            raise ValueError(f"key_type must be in {key_types}")

        if key_type in ["ed25519", "ed448"]:
            mech = Mechanism.EDDSA

        elif key_type in ["secp256r1", "secp384r1", "secp521r1"]:
            mech = Mechanism.ECDSA

            # Set hash alg
            if key_type == "secp256r1":
                hash_obj = sha256()
            elif key_type == "secp384r1":
                hash_obj = sha384()
            else:
                hash_obj = sha512()

            hash_obj.update(data)
            data = hash_obj.digest()

        else:
            if key_type == "rsa_2048":
                mech = Mechanism.SHA256_RSA_PKCS
            else:
                mech = Mechanism.SHA512_RSA_PKCS

        signature = await cls._sign(key_label, data, verify_signature, mech, key_type)

        # PKCS11 specific stuff for EC curves, sig is in R&S format, convert it to openssl format
        if key_type in ["secp256r1", "secp384r1", "secp521r1"]:
            signature = convert_rs_ec_signature(signature, key_type)

        return signature

    @classmethod
    async def verify(  # pylint: disable-msg=too-many-arguments
        cls,
        key_label: str,
        data: bytes,
        signature: bytes,
        key_type: Optional[str] = None,
    ) -> bool:
        """Verify a signature with its data using the private key
        with the label in the PKCS11 device.

        Returns True if the signature is valid.

        Parameters:
        key_label (str): Keypair label.
        data (bytes): Bytes to be signed.
        signature (bytes): The signature.
        key_type (Union[str, None] = None): Key type.

        Returns:
        bool
        """

        if key_type is None:
            key_type = "ed25519"

        if key_type not in key_types:
            raise ValueError(f"key_type must be in {key_types}")

        async with async_lock(cls.lock):
            # Ensure we get a healthy pkcs11 session
            await cls.healthy_session()

            # Get public key to sign the data with
            key_pub = cls._get_pub_key(key_label, key_type)

            if key_type in ["ed25519", "ed448"]:
                mech = Mechanism.EDDSA

            elif key_type in ["secp256r1", "secp384r1", "secp521r1"]:
                mech = Mechanism.ECDSA

                # Set hash alg
                if key_type == "secp256r1":
                    hash_obj = sha256()
                elif key_type == "secp384r1":
                    hash_obj = sha384()
                else:
                    hash_obj = sha512()

                hash_obj.update(data)
                data = hash_obj.digest()

                try:
                    signature = convert_asn1_ec_signature(signature, key_type)
                except (IndexError, ValueError):
                    # Signature was not in ASN1 format, signature verification will probably fail.
                    pass

            else:  # rsa
                if key_type == "rsa_2048":
                    mech = Mechanism.SHA256_RSA_PKCS
                else:
                    mech = Mechanism.SHA512_RSA_PKCS

            if key_pub.verify(data, signature, mechanism=mech):
                return True
            return False

    @classmethod
    async def delete_keypair(cls, key_label: str, key_type: Optional[str] = None) -> None:
        """Delete the keypair from the PKCS11 device.

        Parameters:
        key_label (str): Keypair label.
        key_type (Union[str, None] = None): Key type.

        Returns:
        None
        """

        if key_type is None:
            key_type = "ed25519"

        if key_type not in key_types:
            raise ValueError(f"key_type must be in {key_types}")

        async with async_lock(cls.lock):
            # Ensure we get a healthy pkcs11 session
            await cls.healthy_session()

            try:
                cls.session.get_key(
                    key_type=key_type_values[key_type],
                    object_class=ObjectClass.PUBLIC_KEY,
                    label=key_label,
                ).destroy()
            finally:
                cls.session.get_key(
                    key_type=key_type_values[key_type],
                    object_class=ObjectClass.PRIVATE_KEY,
                    label=key_label,
                ).destroy()

    @classmethod
    async def public_key_data(cls, key_label: str, key_type: Optional[str] = None) -> Tuple[str, bytes]:
        """Returns the public key in PEM form
        and 'Key Identifier' valid for this keypair.

        Parameters:
        key_label (str): Keypair label.
        key_type (Union[str, None] = None): Key type.

        Returns:
        Tuple[str, bytes]
        """

        if key_type is None:
            key_type = "ed25519"

        if key_type not in key_types:
            raise ValueError(f"key_type must be in {key_types}")

        async with async_lock(cls.lock):
            # Ensure we get a healthy pkcs11 session
            await cls.healthy_session()

            key_pub = cls._get_pub_key(key_label, key_type)
            return cls._public_key_data(key_pub, key_type)

    @classmethod
    async def import_certificate(cls, cert_pem: str, cert_label: str) -> None:
        """Import a certificate into the PKCS11 device with this label.

        Parameters:
        cert_pem (str): Certificate in PEM form.
        cert_label (str): Certificate label in the PKCS11 device.

        Returns:
        None
        """

        async with async_lock(cls.lock):
            # Ensure we get a healthy pkcs11 session
            await cls.healthy_session()

            for cert in cls.session.get_objects(
                {
                    Attribute.CLASS: ObjectClass.CERTIFICATE,
                    Attribute.LABEL: cert_label,
                }
            ):
                raise ValueError("Certificate with that label already exists in the PKCS11 device")

            data = cert_pem.encode("utf-8")
            if asn1_pem.detect(data):
                _, _, data = asn1_pem.unarmor(data)

            cert = decode_x509_certificate(data)
            cert[Attribute.TOKEN] = True
            cert[Attribute.LABEL] = cert_label
            cls.session.create_object(cert)

    @classmethod
    async def export_certificate(cls, cert_label: str) -> str:
        """Export a certificate from the PKCS11 device with this label.
        Returns the PEM encoded cert.

        Parameters:
        cert_label (str): Certificate label in the PKCS11 device.

        Returns:
        str
        """

        async with async_lock(cls.lock):
            # Ensure we get a healthy pkcs11 session
            await cls.healthy_session()

            for cert in cls.session.get_objects(
                {
                    Attribute.CLASS: ObjectClass.CERTIFICATE,
                    Attribute.LABEL: cert_label,
                }
            ):
                der_bytes = cert[Attribute.VALUE]

                # Load a certificate object from the DER-encoded value
                cert_asn1 = asn1_x509.Certificate.load(der_bytes)

                # Write out a PEM encoded value
                ret: bytes = asn1_pem.armor("CERTIFICATE", cert_asn1.dump())
                return ret.decode("utf-8")

            raise ValueError("No such certificate in the PKCS11 device")

    @classmethod
    async def delete_certificate(cls, cert_label: str) -> None:
        """Delete a certificate from the PKCS11 device with this label.

        Parameters:
        cert_label (str): Certificate label in the PKCS11 device.
        """

        async with async_lock(cls.lock):
            # Ensure we get a healthy pkcs11 session
            await cls.healthy_session()

            for cert in cls.session.get_objects(
                {
                    Attribute.CLASS: ObjectClass.CERTIFICATE,
                    Attribute.LABEL: cert_label,
                }
            ):
                cert.destroy()<|MERGE_RESOLUTION|>--- conflicted
+++ resolved
@@ -12,13 +12,10 @@
 - verify()
 - delete_keypair()
 - public_key_data()
-<<<<<<< HEAD
-- get_session()
-=======
 - import_certificate()
 - export_certificate()
 - delete_certificate()
->>>>>>> 6cec7d18
+- get_session()
 """
 import os
 import time
@@ -172,15 +169,6 @@
                 print(exc)
 
     @classmethod
-    async def get_session(cls) -> Session:
-        """Return the PKCS11 session."""
-
-        async with async_lock(cls.lock):
-            # Ensure we get a healthy pkcs11 session
-            await cls.healthy_session()
-            return cls.session
-
-    @classmethod
     async def healthy_session(cls, simulate_pkcs11_timeout: Optional[bool] = None) -> None:
         """Run the PKCS11 test command in a thread to easy handle PKCS11 timeouts."""
 
@@ -198,6 +186,92 @@
 
             if thread2.is_alive() or cls._session_status != 0:
                 raise PKCS11UnknownErrorException("ERROR: Could not get a healthy PKCS11 connection in time")
+
+    @classmethod
+    async def import_certificate(cls, cert_pem: str, cert_label: str) -> None:
+        """Import a certificate into the PKCS11 device with this label.
+
+        Parameters:
+        cert_pem (str): Certificate in PEM form.
+        cert_label (str): Certificate label in the PKCS11 device.
+
+        Returns:
+        None
+        """
+
+        async with async_lock(cls.lock):
+            # Ensure we get a healthy pkcs11 session
+            await cls.healthy_session()
+
+            for cert in cls.session.get_objects(
+                {
+                    Attribute.CLASS: ObjectClass.CERTIFICATE,
+                    Attribute.LABEL: cert_label,
+                }
+            ):
+                raise ValueError("Certificate with that label already exists in the PKCS11 device")
+
+            data = cert_pem.encode("utf-8")
+            if asn1_pem.detect(data):
+                _, _, data = asn1_pem.unarmor(data)
+
+            cert = decode_x509_certificate(data)
+            cert[Attribute.TOKEN] = True
+            cert[Attribute.LABEL] = cert_label
+            cls.session.create_object(cert)
+
+    @classmethod
+    async def export_certificate(cls, cert_label: str) -> str:
+        """Export a certificate from the PKCS11 device with this label.
+        Returns the PEM encoded cert.
+
+        Parameters:
+        cert_label (str): Certificate label in the PKCS11 device.
+
+        Returns:
+        str
+        """
+
+        async with async_lock(cls.lock):
+            # Ensure we get a healthy pkcs11 session
+            await cls.healthy_session()
+
+            for cert in cls.session.get_objects(
+                {
+                    Attribute.CLASS: ObjectClass.CERTIFICATE,
+                    Attribute.LABEL: cert_label,
+                }
+            ):
+                der_bytes = cert[Attribute.VALUE]
+
+                # Load a certificate object from the DER-encoded value
+                cert_asn1 = asn1_x509.Certificate.load(der_bytes)
+
+                # Write out a PEM encoded value
+                ret: bytes = asn1_pem.armor("CERTIFICATE", cert_asn1.dump())
+                return ret.decode("utf-8")
+
+            raise ValueError("No such certificate in the PKCS11 device")
+
+    @classmethod
+    async def delete_certificate(cls, cert_label: str) -> None:
+        """Delete a certificate from the PKCS11 device with this label.
+
+        Parameters:
+        cert_label (str): Certificate label in the PKCS11 device.
+        """
+
+        async with async_lock(cls.lock):
+            # Ensure we get a healthy pkcs11 session
+            await cls.healthy_session()
+
+            for cert in cls.session.get_objects(
+                {
+                    Attribute.CLASS: ObjectClass.CERTIFICATE,
+                    Attribute.LABEL: cert_label,
+                }
+            ):
+                cert.destroy()
 
     @classmethod
     async def import_keypair(cls, public_key: bytes, private_key: bytes, key_label: str, key_type: str) -> None:
@@ -604,90 +678,4 @@
             await cls.healthy_session()
 
             key_pub = cls._get_pub_key(key_label, key_type)
-            return cls._public_key_data(key_pub, key_type)
-
-    @classmethod
-    async def import_certificate(cls, cert_pem: str, cert_label: str) -> None:
-        """Import a certificate into the PKCS11 device with this label.
-
-        Parameters:
-        cert_pem (str): Certificate in PEM form.
-        cert_label (str): Certificate label in the PKCS11 device.
-
-        Returns:
-        None
-        """
-
-        async with async_lock(cls.lock):
-            # Ensure we get a healthy pkcs11 session
-            await cls.healthy_session()
-
-            for cert in cls.session.get_objects(
-                {
-                    Attribute.CLASS: ObjectClass.CERTIFICATE,
-                    Attribute.LABEL: cert_label,
-                }
-            ):
-                raise ValueError("Certificate with that label already exists in the PKCS11 device")
-
-            data = cert_pem.encode("utf-8")
-            if asn1_pem.detect(data):
-                _, _, data = asn1_pem.unarmor(data)
-
-            cert = decode_x509_certificate(data)
-            cert[Attribute.TOKEN] = True
-            cert[Attribute.LABEL] = cert_label
-            cls.session.create_object(cert)
-
-    @classmethod
-    async def export_certificate(cls, cert_label: str) -> str:
-        """Export a certificate from the PKCS11 device with this label.
-        Returns the PEM encoded cert.
-
-        Parameters:
-        cert_label (str): Certificate label in the PKCS11 device.
-
-        Returns:
-        str
-        """
-
-        async with async_lock(cls.lock):
-            # Ensure we get a healthy pkcs11 session
-            await cls.healthy_session()
-
-            for cert in cls.session.get_objects(
-                {
-                    Attribute.CLASS: ObjectClass.CERTIFICATE,
-                    Attribute.LABEL: cert_label,
-                }
-            ):
-                der_bytes = cert[Attribute.VALUE]
-
-                # Load a certificate object from the DER-encoded value
-                cert_asn1 = asn1_x509.Certificate.load(der_bytes)
-
-                # Write out a PEM encoded value
-                ret: bytes = asn1_pem.armor("CERTIFICATE", cert_asn1.dump())
-                return ret.decode("utf-8")
-
-            raise ValueError("No such certificate in the PKCS11 device")
-
-    @classmethod
-    async def delete_certificate(cls, cert_label: str) -> None:
-        """Delete a certificate from the PKCS11 device with this label.
-
-        Parameters:
-        cert_label (str): Certificate label in the PKCS11 device.
-        """
-
-        async with async_lock(cls.lock):
-            # Ensure we get a healthy pkcs11 session
-            await cls.healthy_session()
-
-            for cert in cls.session.get_objects(
-                {
-                    Attribute.CLASS: ObjectClass.CERTIFICATE,
-                    Attribute.LABEL: cert_label,
-                }
-            ):
-                cert.destroy()+            return cls._public_key_data(key_pub, key_type)